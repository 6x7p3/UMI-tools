--- conflicted
+++ resolved
@@ -245,21 +245,18 @@
       references: [single_gene_tag_py3.sam]
       options: dedup -L test.log --out-sam --random-seed=123456789 --method=directional --per-gene --gene-tag=XF --skip-tags-regex="^[__|Unassigned]"
 
-<<<<<<< HEAD
 dedup_paired_umi_whitelist:
-      skip_python: 2
       sort: True
       stdin: whitelist_umi_input.bam 
       outputs: [stdout]
       references: [whitelist_umi_output.sam]
       options: dedup --paired --log=test.log --filter-umi --umi-whitelist=<DIR>/umi_whitelist.tsv --umi-whitelist-paired=<DIR>/umi_whitelist.tsv --out-sam --random-seed=123456789 
-=======
+
 dedup_paired_ignore_tlen_tag:
       stdin: paired.bam
       outputs: [stdout]
       references: [paired_ignore_tlen_tag.sam]
       options: dedup -L test.log --random-seed=123456789 --paired --ignore-tlen --out-sam
->>>>>>> 13bbcab4
 
 group_gene_tag:
       stdin: chr19_gene_tags.bam
