--- conflicted
+++ resolved
@@ -65,13 +65,12 @@
       references: [single_subset.sam]
       options: dedup -L test.log --out-sam --random-seed=123456789 --method=directional --subset=0.1
 
-<<<<<<< HEAD
 dedup_single_sep:
       stdin: chr19_sep.bam
       outputs: [stdout]
       references: [single_sep.sam]
       options: "dedup -L test.log --out-sam --random-seed=123456789 --method=directional --umi-separator=:" 
-=======
+
 group unique:
       stdin: chr19.bam
       outputs: [stdout, group_uniq.tsv]
@@ -95,7 +94,6 @@
       outputs: [stdout, group_dir.tsv]
       references: [group_dir.sam, group_dir.tsv]
       options: group -L test.log --out-sam --random-seed=123456789 --method=directional --output-bam --out-sam --group-out=group_dir.tsv
->>>>>>> ff9558f4
 
 ### Tests to implement ####
 
