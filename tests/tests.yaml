extract_single_string:
      stdin: slim.fastq.gz
      outputs: [stdout]
      references: [processed_single.fastq]
      options: extract  --extract-method=string --bc-pattern=NNNXXXXNN --log=test.log

extract_single:
      stdin: slim.fastq.gz
      outputs: [stdout]
      references: [processed_single.fastq]
      options: extract  --extract-method=regex --bc-pattern="^(?P<umi_1>.{3}).{4}(?P<umi_2>.{2})" --log=test.log

extract_3prime:
      stdin: slim.fastq.gz
      outputs: [stdout]
      references: [processed_3prime.fastq]
      options: extract  --extract-method=regex --bc-pattern=".*(?P<umi_1>.{3}).{4}(?P<umi_2>.{2})$" --log=test.log

extract_quality:
      stdin: slim.fastq.gz
      outputs: [stdout]
      references: [extract_quality.fastq]
      options: extract  --extract-method=regex --bc-pattern="^(?P<umi_1>.{3}).{4}(?P<umi_2>.{2})" --quality-filter-threshold=30 --quality-encoding=phred33 --log=test.log

extract_scrb_seq:
      stdin: scrb_seq_fastq.1.gz
      outputs: [scrb_extract.fastq]
      references: [scrb_extract.fastq]
      options: extract  --extract-method=regex --read2-in=<DIR>/scrb_seq_fastq.2.gz --bc-pattern="^(?P<cell_1>.{6})(?P<umi_1>.{10})" --filter-cell-barcode --read2-out-only  -L test.log --whitelist=<DIR>/scrb_seq_barcodes --read2-out=scrb_extract.fastq

extract_scrb_seq_string:
      skip_python:
      stdin: scrb_seq_fastq.1.gz
      outputs: [scrb_extract.fastq]
      references: [scrb_extract.fastq]
      options: extract  --extract-method=string --read2-in=<DIR>/scrb_seq_fastq.2.gz --bc-pattern=CCCCCCNNNNNNNNNN  --filter-cell-barcode --read2-out-only  -L test.log --whitelist=<DIR>/scrb_seq_barcodes --read2-out=scrb_extract.fastq

extract_indrop_fuzzy:
      stdin: indrop.fastq.1.gz
      outputs: [indrop_extract_fuzzy.fastq]
      references: [indrop_extract_fuzzy.fastq]
      options: extract --extract-method=regex --read2-in=<DIR>/indrop.fastq.2.gz --bc-pattern="(?P<cell_1>.{8,12})(?P<discard_2>GAGTGATTGCTTGTGACGCCTT{s<=2})(?P<cell_3>.{8})(?P<umi_1>.{6})T{3}.*" -L test.log --read2-out-only --read2-out=indrop_extract_fuzzy.fastq  --filter-cell-barcode --error-correct-cell --whitelist=<DIR>/indrop_fuzzy_whitelist.tsv

<<<<<<< HEAD
extract_indrop_blacklist:
      stdin: indrop.fastq.1.gz
      outputs: [indrop_extract_blacklist.fastq]
      references: [indrop_extract_blacklist.fastq]
      options: extract --extract-method=regex --read2-in=<DIR>/indrop.fastq.2.gz --bc-pattern="(?P<cell_1>.{8,12})(?P<discard_2>GAGTGATTGCTTGTGACGCCTT)(?P<cell_3>.{8})(?P<umi_1>.{6})T{3}.*" -L test.log --read2-out-only --read2-out=indrop_extract_blacklist.fastq  --filter-cell-barcode --error-correct-cell --whitelist=<DIR>/indrop_fuzzy_whitelist.tsv --blacklist=<DIR>/indrop_blacklist.tsv

cell_barcode_scrb_seq:
      stdin: scrb_seq_fastq.1.gz
      outputs: [stdout]
      references: [scrb_whitelist.tsv]
      options: whitelist --bc-pattern=CCCCCCNNNNNNNNNN  -L test.log --stdin=scrb_seq_fastq.1.gz

cell_barcode_indrop:
=======
extract_scrb_seq_prefiltered:
      skip_python:
      stdin: scrb_filtered_fastq.1.gz
      outputs: [scrb_extract_prefiltered_test.fastq]
      references: [scrb_extract.fastq]
      options: extract  --extract-method=string --read2-in=<DIR>/scrb_seq_fastq.2.gz --bc-pattern=CCCCCCNNNNNNNNNN --read2-out-only  -L test.log  --read2-out=scrb_extract_prefiltered_test.fastq --reconcile-pairs
      
extract_indrop_automatic_knee:
      skip_python:
>>>>>>> 9d8c1eae
      stdin: indrop.fastq.1.gz
      outputs: [stdout]
      references: [indrop_whitelist.tsv]
      options: whitelist --extract-method=regex --bc-pattern="(?P<cell_1>.{8,12})(?P<discard_2>GAGTGATTGCTTGTGACGCCTT)(?P<cell_3>.{8})(?P<umi_1>.{6})T{3}.*" -L test.log 

cell_barcode_indrop_fuzzy:
      stdin: indrop.fastq.1.gz
      outputs: [stdout]
      references: [indrop_fuzzy_whitelist.tsv]
      options: whitelist --extract-method=regex --bc-pattern="(?P<cell_1>.{8,12})(?P<discard_2>GAGTGATTGCTTGTGACGCCTT{s<=2})(?P<cell_3>.{8})(?P<umi_1>.{6})T{3}.*" -L test.log 

count_single_gene_tag:
      stdin: chr19_gene_tags.bam
      outputs: [stdout]
      references: [count_single_gene_tag.tsv]
      options: count -L test.log  --random-seed=123456789 --method=directional --gene-tag=XF --skip-tags-regex="^[__|Unassigned]" --extract-umi-method=umis

count_single_cells_gene_tag:
      stdin: chr19_gene_tags.bam
      outputs: [stdout]
      references: [count_single_cells_gene_tag.tsv]
      options: count -L test.log  --random-seed=123456789 --method=directional --gene-tag=XF --skip-tags-regex="^[__|Unassigned]" --per-cell --extract-umi-method=umis

count_single_cells_wide_gene_tag:
      stdin: chr19_gene_tags.bam
      outputs: [stdout]
      references: [count_single_cells_gene_tag_wide.tsv]
      options: count -L test.log  --random-seed=123456789 --method=directional --gene-tag=XF --skip-tags-regex="^[__|Unassigned]" --per-cell --extract-umi-method=umis --wide-format-cell-counts

# # python 2 tests ##

dedup_single_ignore:
      skip_python: 3
      sort: True
      stdin: chr19.bam
      outputs: [stdout]
      references: [single_ignore.sam]
      options: dedup -L test.log --out-sam --random-seed=123456789 --ignore-umi

dedup_single_chrom:
      skip_python: 3
      sort: True
      stdin: chr19.bam
      outputs: [stdout]
      references: [single_chrom.sam]
      options: dedup -L test.log --out-sam --random-seed=123456789 --chrom=chr19

dedup_single_unique:
      skip_python: 3
      sort: True
      stdin: chr19.bam
      outputs: [stdout]
      references: [single_unique.sam]
      options: dedup -L test.log --out-sam --random-seed=123456789 --method=unique

dedup_single_perc:
      skip_python: 3
      sort: True
      stdin: chr19.bam
      outputs: [stdout]
      references: [single_perc.sam]
      options: dedup -L test.log --out-sam --random-seed=123456789 --method=percentile

dedup_single_cluster:
      skip_python: 3
      sort: True
      stdin: chr19.bam
      outputs: [stdout]
      references: [single_cluster.sam]
      options: dedup -L test.log --out-sam --random-seed=123456789 --method=cluster

dedup_single_adj:
      skip_python: 3
      sort: True
      stdin: chr19.bam
      outputs: [stdout]
      references: [single_adj.sam]
      options: dedup -L test.log --out-sam --random-seed=123456789 --method=adjacency

dedup_single_dir:
      skip_python: 3
      sort: True
      stdin: chr19.bam
      outputs: [stdout]
      references: [single_dir.sam]
      options: dedup -L test.log --out-sam --random-seed=123456789 --method=directional

dedup_single_stats:
      skip_python: 3
      sort: True
      stdin: chr19.bam
      outputs: [stdout, single_stats_per_umi_per_position.tsv, single_stats_per_umi.tsv, single_stats_edit_distance.tsv]
      references: [single_cluster.sam, single_stats_per_umi_per_position.tsv, single_stats_per_umi.tsv, single_stats_edit_distance.tsv]
      options: dedup -L test.log --out-sam --method=cluster --random-seed=123456789  --output-stats=single_stats

dedup_single_dir_edit_dist:
      skip_python: 3
      sort: True
      stdin: chr19.bam
      outputs: [stdout]
      references: [single_dir_2.sam]
      options: dedup -L test.log --out-sam --random-seed=123456789 --method=directional --edit-distance-threshold=2

dedup_single_subset:
      skip_python: 3
      sort: True
      stdin: chr19.bam
      outputs: [stdout]
      references: [single_subset.sam]
      options: dedup -L test.log --out-sam --random-seed=123456789 --method=directional --subset=0.1

dedup_single_sep:
      skip_python: 3
      sort: True
      stdin: chr19_sep.bam
      outputs: [stdout]
      references: [single_sep.sam]
      options: "dedup -L test.log --out-sam --random-seed=123456789 --method=directional --umi-separator=:" 

dedup_single_tag:
      skip_python: 3
      sort: True
      stdin: chr19_tag.bam
      outputs: [stdout]
      references: [single_tag.sam]
      options: dedup -L test.log --out-sam --random-seed=123456789 --method=directional --umi-tag=RX --extract-umi-method=tag

dedup_unsorted:
      skip_python: 3
      sort: True
      stdin: chr19.bam
      outputs: [stdout]
      references: [single_unsorted.sam]
      options: dedup -L test.log --out-sam --random-seed=123456789 --method=directional --no-sort-output

dedup_single_gene_tag:
      skip_python: 3
      sort: True
      stdin: chr19_gene_tags.bam
      outputs: [stdout]
      references: [single_gene_tag.sam]
      options: dedup -L test.log --out-sam --random-seed=123456789 --method=directional --per-gene --gene-tag=XF --skip-tags-regex="^[__|Unassigned]"

group_directional_unmapped:
      skip_python: 3
      sort: True
      stdin: unmapped.bam
      outputs: [stdout, group_dir_unmapped.tsv]
      references: [group_dir_unmapped.sam, group_dir_unmapped.tsv]
      options: group --output-unmapped -L test.log --out-sam --random-seed=123456789 --method=directional --output-bam --out-sam --group-out=group_dir_unmapped.tsv

group_unsorted:
      skip_python: 3
      sort: True
      stdin: chr19.bam
      outputs: [stdout]
      references: [group_unsorted.sam]
      options: group -L test.log --out-sam --random-seed=123456789 --method=directional --no-sort-output  --output-bam


# End of python 2 tests ##

# python 3 tests ##

dedup_single_ignore_py3:
      skip_python: 2
      sort: True
      stdin: chr19.bam
      outputs: [stdout]
      references: [single_ignore_py3.sam]
      options: dedup -L test.log --out-sam --random-seed=123456789 --ignore-umi

dedup_single_chrom_py3:
      skip_python: 2
      sort: True
      stdin: chr19.bam
      outputs: [stdout]
      references: [single_chrom_py3.sam]
      options: dedup -L test.log --out-sam --random-seed=123456789 --chrom=chr19

dedup_single_unique_py3:
      skip_python: 2
      sort: True
      stdin: chr19.bam
      outputs: [stdout]
      references: [single_unique_py3.sam]
      options: dedup -L test.log --out-sam --random-seed=123456789 --method=unique

dedup_single_perc_py3:
      skip_python: 2
      sort: True
      stdin: chr19.bam
      outputs: [stdout]
      references: [single_perc_py3.sam]
      options: dedup -L test.log --out-sam --random-seed=123456789 --method=percentile

dedup_single_cluster_py3:
      skip_python: 2
      sort: True
      stdin: chr19.bam
      outputs: [stdout]
      references: [single_cluster_py3.sam]
      options: dedup -L test.log --out-sam --random-seed=123456789 --method=cluster

dedup_single_adj_py3:
      skip_python: 2
      sort: True
      stdin: chr19.bam
      outputs: [stdout]
      references: [single_adj_py3.sam]
      options: dedup -L test.log --out-sam --random-seed=123456789 --method=adjacency

dedup_single_dir_py3:
      skip_python: 2
      sort: True
      stdin: chr19.bam
      outputs: [stdout]
      references: [single_dir_py3.sam]
      options: dedup -L test.log --out-sam --random-seed=123456789 --method=directional


dedup_single_stats_py3:
      skip_python: 2
      sort: True
      stdin: chr19.bam
      outputs: [stdout, single_stats_py3_per_umi_per_position.tsv, single_stats_py3_per_umi.tsv, single_stats_py3_edit_distance.tsv]
      references: [single_cluster_py3.sam, single_stats_py3_per_umi_per_position.tsv, single_stats_py3_per_umi.tsv, single_stats_py3_edit_distance.tsv]
      options: dedup -L test.log --out-sam --method=cluster --random-seed=123456789  --output-stats=single_stats_py3

dedup_single_dir_edit_dist_py3:
      skip_python: 2
      sort: True
      stdin: chr19.bam
      outputs: [stdout]
      references: [single_dir_2_py3.sam]
      options: dedup -L test.log --out-sam --random-seed=123456789 --method=directional --edit-distance-threshold=2

dedup_single_subset_py3:
      skip_python: 2
      sort: True
      stdin: chr19.bam
      outputs: [stdout]
      references: [single_subset_py3.sam]
      options: dedup -L test.log --out-sam --random-seed=123456789 --method=directional --subset=0.1

dedup_single_sep_py3:
      skip_python: 2
      sort: True
      stdin: chr19_sep.bam
      outputs: [stdout]
      references: [single_sep_py3.sam]
      options: "dedup -L test.log --out-sam --random-seed=123456789 --method=directional --umi-separator=:" 

dedup_single_tag_py3:
      skip_python: 2
      sort: True
      stdin: chr19_tag.bam
      outputs: [stdout]
      references: [single_tag_py3.sam]
      options: dedup -L test.log --out-sam --random-seed=123456789 --method=directional --umi-tag=RX --extract-umi-method=tag

dedup_single_gene_tag_py3:
      skip_python: 2
      sort: True
      stdin: chr19_gene_tags.bam
      outputs: [stdout]
      references: [single_gene_tag_py3.sam]
      options: dedup -L test.log --out-sam --random-seed=123456789 --method=directional --per-gene --gene-tag=XF --skip-tags-regex="^[__|Unassigned]"

group_gene_tag:
      skip_python: 2
      sort: True
      stdin: chr19_gene_tags.bam
      outputs: [group_dir_per_gene_py3.tsv, stdout]
      references: [group_dir_per_gene_py3.tsv, group_dir_per_gene_py3.sam]
      options: group -L test.log  --random-seed=123456789 --method=directional --per-gene --gene-tag=XF --skip-tags-regex="^[__|Unassigned]" --group-out=group_dir_per_gene_py3.tsv --output-bam --out-sam

group_unique_py3:
      skip_python: 2
      sort: True
      stdin: chr19.bam
      outputs: [stdout, group_uniq_py3.tsv]
      references: [group_uniq_py3.sam, group_uniq_py3.tsv]
      options: group -L test.log --out-sam --random-seed=123456789 --method=unique --output-bam --out-sam --group-out=group_uniq_py3.tsv

group_cluster_py3:
      skip_python: 2
      sort: True
      stdin: chr19.bam
      outputs: [stdout, group_cluster_py3.tsv]
      references: [group_cluster_py3.sam, group_cluster_py3.tsv]
      options: group -L test.log --out-sam --random-seed=123456789 --method=cluster --output-bam --out-sam --group-out=group_cluster_py3.tsv

group_adjacency_py3:
      skip_python: 2
      sort: True
      stdin: chr19.bam
      outputs: [stdout, group_adj_py3.tsv]
      references: [group_adj_py3.sam, group_adj_py3.tsv]
      options: group -L test.log --out-sam --random-seed=123456789 --method=adjacency --output-bam --out-sam --group-out=group_adj_py3.tsv 

group_directional_py3:
      skip_python: 2
      sort: True
      stdin: chr19.bam
      outputs: [stdout, group_dir_py3.tsv]
      references: [group_dir_py3.sam, group_dir_py3.tsv]
      options: group -L test.log --out-sam --random-seed=123456789 --method=directional --output-bam --out-sam --group-out=group_dir_py3.tsv


group_directional_subset_py3:
      skip_python: 2
      sort: True
      stdin: chr19.bam
      outputs: [stdout, group_dir_subset_py3.tsv]
      references: [group_dir_subset_py3.sam, group_dir_subset_py3.tsv]
      options: group -L test.log --out-sam --random-seed=123456789 --method=directional --output-bam --out-sam --group-out=group_dir_subset_py3.tsv --subset=0.1


group_directional_unmapped_py3:
      skip_python: 2
      sort: True
      stdin: unmapped.bam
      outputs: [stdout, group_dir_unmapped_py3.tsv]
      references: [group_dir_unmapped_py3.sam, group_dir_unmapped_py3.tsv]
      options: group -L test.log --out-sam --random-seed=123456789 --method=directional --output-bam --out-sam --group-out=group_dir_unmapped_py3.tsv --output-unmapped

group_unsorted_py3:
      skip_python: 2
      sort: True
      stdin: chr19.bam
      outputs: [stdout]
      references: [group_unsorted_py3.sam]
      options: group -L test.log --out-sam --random-seed=123456789 --method=directional --no-sort-output --output-bam


## End of python 3 tests ##



### Tests to implement ####

# ## dedup ##
# # mapping-quality (Need a BAM with meaningful MAPQ)
# # paired end (obv. need a paired end BAM)
# # read-length (ideally with sRNA-Seq BAM?!)<|MERGE_RESOLUTION|>--- conflicted
+++ resolved
@@ -41,31 +41,28 @@
       references: [indrop_extract_fuzzy.fastq]
       options: extract --extract-method=regex --read2-in=<DIR>/indrop.fastq.2.gz --bc-pattern="(?P<cell_1>.{8,12})(?P<discard_2>GAGTGATTGCTTGTGACGCCTT{s<=2})(?P<cell_3>.{8})(?P<umi_1>.{6})T{3}.*" -L test.log --read2-out-only --read2-out=indrop_extract_fuzzy.fastq  --filter-cell-barcode --error-correct-cell --whitelist=<DIR>/indrop_fuzzy_whitelist.tsv
 
-<<<<<<< HEAD
+
 extract_indrop_blacklist:
       stdin: indrop.fastq.1.gz
       outputs: [indrop_extract_blacklist.fastq]
       references: [indrop_extract_blacklist.fastq]
       options: extract --extract-method=regex --read2-in=<DIR>/indrop.fastq.2.gz --bc-pattern="(?P<cell_1>.{8,12})(?P<discard_2>GAGTGATTGCTTGTGACGCCTT)(?P<cell_3>.{8})(?P<umi_1>.{6})T{3}.*" -L test.log --read2-out-only --read2-out=indrop_extract_blacklist.fastq  --filter-cell-barcode --error-correct-cell --whitelist=<DIR>/indrop_fuzzy_whitelist.tsv --blacklist=<DIR>/indrop_blacklist.tsv
 
-cell_barcode_scrb_seq:
-      stdin: scrb_seq_fastq.1.gz
-      outputs: [stdout]
-      references: [scrb_whitelist.tsv]
-      options: whitelist --bc-pattern=CCCCCCNNNNNNNNNN  -L test.log --stdin=scrb_seq_fastq.1.gz
-
-cell_barcode_indrop:
-=======
 extract_scrb_seq_prefiltered:
       skip_python:
       stdin: scrb_filtered_fastq.1.gz
       outputs: [scrb_extract_prefiltered_test.fastq]
       references: [scrb_extract.fastq]
       options: extract  --extract-method=string --read2-in=<DIR>/scrb_seq_fastq.2.gz --bc-pattern=CCCCCCNNNNNNNNNN --read2-out-only  -L test.log  --read2-out=scrb_extract_prefiltered_test.fastq --reconcile-pairs
-      
-extract_indrop_automatic_knee:
+
+cell_barcode_scrb_seq:
+      stdin: scrb_seq_fastq.1.gz
+      outputs: [stdout]
+      references: [scrb_whitelist.tsv]
+      options: whitelist --bc-pattern=CCCCCCNNNNNNNNNN  -L test.log --stdin=scrb_seq_fastq.1.gz
+
+cell_barcode_indrop:
       skip_python:
->>>>>>> 9d8c1eae
       stdin: indrop.fastq.1.gz
       outputs: [stdout]
       references: [indrop_whitelist.tsv]
